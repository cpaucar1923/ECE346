# Create a private fork

**If you have never used git before, you may want to check out this introductory [tutorial](https://www.atlassian.com/git/tutorials).**

1. Create a new **private** GitHub repo named ```ECE346_GroupXX``` (you can follow the steps [here](https://docs.github.com/en/repositories/creating-and-managing-repositories/creating-a-new-repository)).

2. Open a Terminal window on your computer.

3. If you haven't already, create a clone of the `ECE346` repository on your machine. Go to the cloned directory.
    ```
    git clone --recurse-submodules https://github.com/SafeRoboticsLab/ECE346.git
    cd ECE346
    ```

4. From inside the cloned directory, rename the original `ECE346` GitHub repo from `origin` to `upstream`, to fetch future lab assignments and updates.
    ```
    git remote rename origin upstream
    git remote set-url --push upstream DISABLE
    ```
5. Set your freshly created private repo as the new `origin` using the URL assigned to it on GitHub.
    ```
<<<<<<< HEAD
    git remote add origin <YOUR_PRIVATE_REPO_URL>
=======
    git remote add origin <URL of your private Repo>
>>>>>>> 26992e36
    ```
4. Push the `SP2023` branch from your local clone repo to your new remote one, which has now become a private fork of `ECE346`.
    ```
    git push -u origin SP2023
    ```
    
# Push to your private repo
When woking on the labs and making changes to your code, you can push the code to your private repo on GitHub by simply doing:
```bash
git push origin
```    
# Update your fork from the original public repo
## First, *commit all of your changes* you have made to your private epo.
**Not sure about merge? It is never a bad idea to keep a copy locally before merging.**

1. Create a temporary local branch on your computer.
    ```
    git checkout -b temp
    ```
2. You can now merge the original `upstream` repo into your local branch.
    ```
    git pull upstream SP2023 
    ```
    This will create a merge commit for you. If you encounter any conflicts, this [tutorial](https://www.atlassian.com/git/tutorials/using-branches/merge-conflicts) can help you take care of them.
3. Inspect all changes that you have made in the temporary branch, then checkout your *SP2023* branch.
    ```
    git checkout SP2023
    git merge temp
    git branch –delete temp
    ```
Once you are fully comfortable with the git merge workflow, you may want to skip steps 1 and 3 and pull directly into your local `SP2023` branch.<|MERGE_RESOLUTION|>--- conflicted
+++ resolved
@@ -19,11 +19,7 @@
     ```
 5. Set your freshly created private repo as the new `origin` using the URL assigned to it on GitHub.
     ```
-<<<<<<< HEAD
-    git remote add origin <YOUR_PRIVATE_REPO_URL>
-=======
     git remote add origin <URL of your private Repo>
->>>>>>> 26992e36
     ```
 4. Push the `SP2023` branch from your local clone repo to your new remote one, which has now become a private fork of `ECE346`.
     ```
